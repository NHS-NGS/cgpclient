from __future__ import annotations

import csv
import logging
import typing
from pathlib import Path

from fhir.resources.R4B.bundle import Bundle
from fhir.resources.R4B.composition import Composition
from fhir.resources.R4B.documentreference import (
    DocumentReference,
    DocumentReferenceRelatesTo,
)
from fhir.resources.R4B.procedure import Procedure
from fhir.resources.R4B.specimen import Specimen
from pydantic import BaseModel, PositiveInt

from cgpclient.fhir import (  # type: ignore
<<<<<<< HEAD
    DocumentReferenceRelationship,
    bundle_for,
    create_composition,
    create_drs_document_references,
    create_procedure,
    create_specimen,
    post_fhir_resource,
=======
    CGPFHIRService,
    CompositionStatus,
    DocumentReferenceRelationship,
    FHIRConfig,
    ProcedureStatus,
    bundle_for,
>>>>>>> 19de4eed
    reference_for,
)
from cgpclient.utils import CGPClientException

log = logging.getLogger(__name__)


class FastqListEntry(BaseModel):
    """A model for a row from a DRAGEN format FASTQ list CSV"""

    RGSM: str
    Read1File: Path
    RGID: str | None = None
    RGLB: str | None = None
    Lane: PositiveInt | None = None
    Read2File: Path | None = None


def resolve_path(fastq_list_csv: Path, fastq: Path):
    return (fastq_list_csv.parent / fastq).resolve()


def read_fastq_list(
    fastq_list_csv: Path, sample_id: str | None = None
) -> list[FastqListEntry]:
    """Read a DRAGEN format FASTQ list CSV file"""
    entries: list[FastqListEntry] = []
    with open(fastq_list_csv, mode="r", encoding="utf8") as file:
        for row in csv.DictReader(file):
            entry: FastqListEntry = FastqListEntry.model_validate(row)
            if sample_id is None:
                log.info("Using first RGSM found in file: %s", entry.RGSM)
                sample_id = entry.RGSM
            if entry.RGSM == sample_id:
                # resolve the FASTQ paths relative to the directory
                # containing the FASTQ list CSV (if necessary)
                entry.Read1File = resolve_path(
                    fastq_list_csv=fastq_list_csv, fastq=entry.Read1File
                )
                if entry.Read2File is not None:
                    entry.Read2File = resolve_path(
                        fastq_list_csv=fastq_list_csv, fastq=entry.Read2File
                    )

                entries.append(entry)
            else:
                log.debug("Ignoring RGSM: %s", entry.RGSM)

    log.info(
        "Read %i entries from FASTQ list file for sample: %s", len(entries), sample_id
    )
    return entries


@typing.no_type_check
def fastq_list_entry_to_document_references(
    entry: FastqListEntry,
    fhir_service: CGPFHIRService,
) -> list[DocumentReference]:
    """Create a list of DocumentReferences for each FASTQ in a read group"""
    # Upload FASTQs using DRS

    fastq_files: list[Path] = [entry.Read1File]

    if entry.Read2File:
        fastq_files.append(entry.Read2File)

    doc_refs: list[DocumentReference] = fhir_service.create_drs_document_references(
        filenames=fastq_files
    )

    if entry.Read2File:
        # add relationship between the paired FASTQs
        if len(doc_refs) != 2:
            raise CGPClientException("Unexpected number of DocumentReferences")

        doc_refs[0].relatesTo = [
            DocumentReferenceRelatesTo(
                code=DocumentReferenceRelationship.APPENDS,
                target=reference_for(doc_refs[1]),
            )
        ]

        doc_refs[1].relatesTo = [
            DocumentReferenceRelatesTo(
                code=DocumentReferenceRelationship.TRANSFORMS,
                target=reference_for(doc_refs[0]),
            )
        ]

    return doc_refs


@typing.no_type_check
<<<<<<< HEAD
def map_fastq_list_entries_to_bundle(
=======
def create_germline_sample(fhir_config: FHIRConfig) -> Specimen:
    logging.info("Creating Specimen resource for germline blood sample")

    return Specimen(
        id=create_uuid(),
        identifier=[fhir_config.sample_identifier],
        subject=fhir_config.participant_reference,
        request=[fhir_config.referral_reference],
        extension=[
            Extension(
                url="https://fhir.hl7.org.uk/StructureDefinition/Extension-UKCore-SampleCategory",  # noqa: E501
                valueCodeableConcept=CodeableConcept(
                    coding=[
                        Coding(
                            system="https://fhir.hl7.org.uk/CodeSystem/UKCore-SampleCategory",  # noqa: E501
                            code="germline",
                            display="Germline",
                        )
                    ]
                ),
            )
        ],
        type=CodeableConcept(
            coding=[
                Coding(
                    system="http://snomed.info/sct",
                    code="445295009",
                    display="Blood specimen with EDTA",
                )
            ]
        ),
    )


@typing.no_type_check
def create_tumour_sample(fhir_config: FHIRConfig) -> Specimen:
    logging.info("Creating Specimen resource for tumour sample")

    return Specimen(
        id=create_uuid(),
        identifier=[
            fhir_config.sample_identifier,
            fhir_config.tumour_identifier,
        ],
        subject=fhir_config.participant_reference,
        request=[fhir_config.referral_reference],
        extension=[
            Extension(
                url="https://fhir.hl7.org.uk/StructureDefinition/Extension-UKCore-SampleCategory",  # noqa: E501
                valueCodeableConcept=CodeableConcept(
                    coding=[
                        Coding(
                            system="https://fhir.hl7.org.uk/CodeSystem/UKCore-SampleCategory",  # noqa: E501
                            code="solid-tumour",
                            display="Solid Tumour",
                        )
                    ]
                ),
            )
        ],
    )


def create_specimen(fhir_config: FHIRConfig) -> Specimen:
    if fhir_config.tumour_id is not None:
        return create_tumour_sample(fhir_config=fhir_config)
    return create_germline_sample(fhir_config=fhir_config)


@typing.no_type_check
def create_procedure(fhir_config: FHIRConfig) -> Procedure:
    return Procedure(
        id=create_uuid(),
        identifier=[fhir_config.run_identifier],
        code=CodeableConcept(
            coding=[
                Coding(
                    code="461571000124105",
                    system="http://snomed.info/sct",
                    display="Whole genome sequencing",
                )
            ]
        ),
        subject=fhir_config.participant_reference,
        performer=[ProcedurePerformer(actor=fhir_config.org_reference)],
        basedOn=[fhir_config.referral_reference],
        status=ProcedureStatus.COMPLETED,
    )


@typing.no_type_check
def map_entries_to_bundle(
>>>>>>> 19de4eed
    entries: list[FastqListEntry],
    fhir_service: CGPFHIRService,
    run_info_file: Path | None = None,
) -> Bundle:
    """Create a FHIR transaction Bundle for the entries from the FASTQ list CSV"""

    specimen: Specimen = create_specimen(fhir_config=fhir_service.config)

    procedure: Procedure = create_procedure(fhir_config=fhir_service.config)

    document_references: list[DocumentReference] = []

    for entry in entries:
        document_references.extend(
            fastq_list_entry_to_document_references(
                entry=entry,
                fhir_service=fhir_service,
            )
        )

    if run_info_file is not None:
        document_references.extend(
            fhir_service.create_drs_document_references(filenames=[run_info_file])
        )

<<<<<<< HEAD
    composition: Composition = create_composition(
        specimen=specimen,
        procedure=procedure,
        document_references=document_references,
        client=client,
=======
    composition: Composition = Composition(
        id=create_uuid(),
        status=CompositionStatus.FINAL,
        type=CodeableConcept(
            coding=[
                Coding(
                    system="http://loinc.org",
                    code="86206-0",
                    display="Whole genome sequence analysis",
                )
            ]
        ),
        date=get_current_datetime(),
        author=[fhir_service.config.org_reference],
        title="WGS sample run",
        section=[
            CompositionSection(title="sample", entry=[reference_for(specimen)]),
            CompositionSection(title="run", entry=[reference_for(procedure)]),
            CompositionSection(
                title="files",
                entry=[
                    reference_for(document_reference)
                    for document_reference in document_references
                ],
            ),
        ],
>>>>>>> 19de4eed
    )

    return bundle_for([composition, specimen, procedure] + document_references)


def upload_dragen_run(
    fastq_list_csv: Path,
    fhir_service: CGPFHIRService,
    run_info_file: Path | None = None,
) -> None:
    """Convert a FASTQ list CSV into DRS objects and FHIR resources, and upload
    the FASTQs and the DRS and FHIR resources to the relevant services
    """
    fhir_config = fhir_service.config
    entries: list[FastqListEntry] = read_fastq_list(
        fastq_list_csv=fastq_list_csv, sample_id=fhir_config.sample_id
    )

    if fhir_config.sample_id is None:
        fhir_config.sample_id = entries[0].RGSM

<<<<<<< HEAD
    bundle: Bundle = map_fastq_list_entries_to_bundle(
        entries=entries,
        run_info_file=run_info_file,
        client=client,
=======
    bundle: Bundle = map_entries_to_bundle(
        entries=entries, run_info_file=run_info_file, fhir_service=fhir_service
>>>>>>> 19de4eed
    )

    fhir_service.post_fhir_resource(resource=bundle)<|MERGE_RESOLUTION|>--- conflicted
+++ resolved
@@ -16,22 +16,11 @@
 from pydantic import BaseModel, PositiveInt
 
 from cgpclient.fhir import (  # type: ignore
-<<<<<<< HEAD
-    DocumentReferenceRelationship,
-    bundle_for,
-    create_composition,
-    create_drs_document_references,
-    create_procedure,
-    create_specimen,
-    post_fhir_resource,
-=======
     CGPFHIRService,
-    CompositionStatus,
     DocumentReferenceRelationship,
     FHIRConfig,
     ProcedureStatus,
     bundle_for,
->>>>>>> 19de4eed
     reference_for,
 )
 from cgpclient.utils import CGPClientException
@@ -126,9 +115,6 @@
 
 
 @typing.no_type_check
-<<<<<<< HEAD
-def map_fastq_list_entries_to_bundle(
-=======
 def create_germline_sample(fhir_config: FHIRConfig) -> Specimen:
     logging.info("Creating Specimen resource for germline blood sample")
 
@@ -221,7 +207,6 @@
 
 @typing.no_type_check
 def map_entries_to_bundle(
->>>>>>> 19de4eed
     entries: list[FastqListEntry],
     fhir_service: CGPFHIRService,
     run_info_file: Path | None = None,
@@ -247,40 +232,11 @@
             fhir_service.create_drs_document_references(filenames=[run_info_file])
         )
 
-<<<<<<< HEAD
     composition: Composition = create_composition(
         specimen=specimen,
         procedure=procedure,
         document_references=document_references,
         client=client,
-=======
-    composition: Composition = Composition(
-        id=create_uuid(),
-        status=CompositionStatus.FINAL,
-        type=CodeableConcept(
-            coding=[
-                Coding(
-                    system="http://loinc.org",
-                    code="86206-0",
-                    display="Whole genome sequence analysis",
-                )
-            ]
-        ),
-        date=get_current_datetime(),
-        author=[fhir_service.config.org_reference],
-        title="WGS sample run",
-        section=[
-            CompositionSection(title="sample", entry=[reference_for(specimen)]),
-            CompositionSection(title="run", entry=[reference_for(procedure)]),
-            CompositionSection(
-                title="files",
-                entry=[
-                    reference_for(document_reference)
-                    for document_reference in document_references
-                ],
-            ),
-        ],
->>>>>>> 19de4eed
     )
 
     return bundle_for([composition, specimen, procedure] + document_references)
@@ -302,15 +258,8 @@
     if fhir_config.sample_id is None:
         fhir_config.sample_id = entries[0].RGSM
 
-<<<<<<< HEAD
-    bundle: Bundle = map_fastq_list_entries_to_bundle(
-        entries=entries,
-        run_info_file=run_info_file,
-        client=client,
-=======
     bundle: Bundle = map_entries_to_bundle(
         entries=entries, run_info_file=run_info_file, fhir_service=fhir_service
->>>>>>> 19de4eed
     )
 
     fhir_service.post_fhir_resource(resource=bundle)