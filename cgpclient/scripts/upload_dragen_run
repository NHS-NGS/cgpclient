#!/usr/bin/env python3

import argparse
import sys
from pathlib import Path

import yaml  # type: ignore

from cgpclient.client import CGPClient
<<<<<<< HEAD
from cgpclient.fhir import ClientConfig  # type: ignore
from cgpclient.utils import APIM_BASE_URL, setup_logger
=======
from cgpclient.fhir import FHIRConfig  # type: ignore
from cgpclient.utils import APIM_BASE_URL
>>>>>>> 19de4eed


def parse_args(args: list[str]) -> argparse.Namespace:
    parser = argparse.ArgumentParser(
        description=(
            "Read a DRAGEN CSV format FASTQ list, upload the FASTQs and sample metadata. "
            "The sample is assumed to be a germline sample taken from blood unless a "
            "tumour ID is supplied."
        )
    )
    parser.add_argument(
        "-id",
        "--run_id",
        type=str,
        help=(
            "Unique identifier for the sequencing run that generated the FASTQs, "
            "for a DRAGEN run this should be the run folder name"
        ),
        required=True,
    )
    parser.add_argument(
        "-rif",
        "--run_info_file",
        type=Path,
        help="Path to the Illumina RunInfo.xml file with details of the sequencing run",
    )
    parser.add_argument(
        "-f",
        "--fastq_list",
        type=Path,
        help=(
            "DRAGEN FASTQ list CSV file, following the format described here: "
            "https://support-docs.illumina.com/SW/DRAGEN_v39/Content/SW/DRAGEN/Inputfiles_fDG.htm)"  # noqa: E501
        ),
        required=True,
    )
    parser.add_argument(
        "-s",
        "--sample_id",
        type=str,
        help=(
            "Sample identifer (RGSM) to include in the upload, "
            "if not supplied this script will use the first RGSM value found."
            "The sample is assumed be to germline unless the --tumour_id "
            "argument is supplied"
        ),
    )
    parser.add_argument(
        "-r",
        "--referral_id",
        type=str,
        help="NGIS referral identifier for the test order",
        required=True,
    )
    parser.add_argument(
        "-p",
        "--participant_id",
        type=str,
        help="NGIS participant identifier for the sample",
        required=True,
    )
    parser.add_argument(
        "-t",
        "--tumour_id",
        type=str,
        help="Histopathology or SIHMDS identifier for a tumour sample",
    )
    parser.add_argument(
        "-o",
        "--ods_code",
        type=str,
        help="ODS code for your organisation",
    )
    parser.add_argument(
        "-host",
        "--api_host",
        type=str,
        help=f"API host base URL (default {APIM_BASE_URL})",
        default=APIM_BASE_URL,
    )
    parser.add_argument(
        "-api",
        "--api_name",
        type=str,
        help="API name (e.g. genomic-data-access)",
    )
    parser.add_argument(
        "-over",
        "--override_api_base_url",
        type=bool,
        help="Override the default API base URLs in all relevant URLs",
        default=False,
    )
    parser.add_argument(
        "-k",
        "--api_key",
        type=str,
        help=(
            "NHS APIM API key from application registered in "
            "https://digital.nhs.uk/developer"
        ),
    )
    parser.add_argument(
        "-pem",
        "--private_key_pem_file",
        type=Path,
        help=(
            "Path to private key PEM file, the corresponding public key "
            "must have been shared with NHS APIM"
        ),
    )
    parser.add_argument(
        "-kid",
        "--apim_kid",
        type=str,
        help=(
            "NHS APIM Keypair Identifier (KID), must have been shared "
            "with NHS APIM (default 'test-1')"
        ),
        default="test-1",
    )
    parser.add_argument(
        "-v",
        "--verbose",
        action="store_true",
        help="Print verbose output",
    )
    parser.add_argument(
        "-vv",
        "--debug",
        action="store_true",
        help="Print debugging output",
    )
    parser.add_argument(
        "-cfg",
        "--config_file",
        type=Path,
        help="Configuration YAML file (default ~/.cgpclient/config.yaml)",
        default=Path.home() / ".cgpclient/config.yaml",
    )
    parser.add_argument(
        "-dr",
        "--dry_run",
        action="store_true",
        help="Just create the DRS and FHIR resources, don't actually upload anything",
    )
    parser.add_argument(
        "-outdir",
        "--output_dir",
        type=Path,
        help="Output directory for local copies of metadata",
    )
    parser.add_argument(
        "-w",
        "--workspace_id",
        type=str,
        help="FHIR server workspace ID",
    )

    parsed: argparse.Namespace = parser.parse_args(args)

    if parsed.config_file and parsed.config_file.is_file():
        # if we're passed a config file use it as default values
        # and then reparse
        config: dict = yaml.safe_load(parsed.config_file.read_text(encoding="utf-8"))
        parser.set_defaults(**config)
        parsed = parser.parse_args(args)

    return parsed


def main(cmdline_args: list[str]) -> None:
    args: argparse.Namespace = parse_args(cmdline_args)

    setup_logger(verbose=args.verbose, debug=args.debug)

    config: FHIRConfig = FHIRConfig(
        ods_code=args.ods_code,
        referral_id=args.referral_id,
        participant_id=args.participant_id,
        tumour_id=args.tumour_id,
        run_id=args.run_id,
        sample_id=args.sample_id,
        workspace_id=args.workspace_id,
    )

    client: CGPClient = CGPClient(
        api_host=args.api_host,
        api_name=args.api_name,
        api_key=args.api_key,
        private_key_pem=args.private_key_pem_file,
        apim_kid=args.apim_kid,
        override_api_base_url=args.override_api_base_url,
        dry_run=args.dry_run,
        output_dir=args.output_dir,
        fhir_config=config,
    )

    client.upload_dragen_run(
        fastq_list_csv=args.fastq_list,
        run_info_file=args.run_info_file,
    )


if __name__ == "__main__":
    main(sys.argv[1:])<|MERGE_RESOLUTION|>--- conflicted
+++ resolved
@@ -7,13 +7,8 @@
 import yaml  # type: ignore
 
 from cgpclient.client import CGPClient
-<<<<<<< HEAD
-from cgpclient.fhir import ClientConfig  # type: ignore
+from cgpclient.fhir import FHIRConfig  # type: ignore
 from cgpclient.utils import APIM_BASE_URL, setup_logger
-=======
-from cgpclient.fhir import FHIRConfig  # type: ignore
-from cgpclient.utils import APIM_BASE_URL
->>>>>>> 19de4eed
 
 
 def parse_args(args: list[str]) -> argparse.Namespace:
