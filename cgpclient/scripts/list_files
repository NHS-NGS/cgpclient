--- conflicted
+++ resolved
@@ -7,12 +7,7 @@
 import yaml  # type: ignore
 
 from cgpclient.client import CGPClient, CGPFiles
-<<<<<<< HEAD
-from cgpclient.fhir import ClientConfig  # type: ignore
 from cgpclient.utils import setup_logger
-=======
-from cgpclient.fhir import FHIRConfig  # type: ignore
->>>>>>> 19de4eed
 
 
 def parse_args(args: list[str]) -> argparse.Namespace:
@@ -179,7 +174,7 @@
 
     setup_logger(verbose=args.verbose, debug=args.debug)
 
-    config: FHIRConfig = FHIRConfig(
+    config: ClientConfig = ClientConfig(
         ods_code=args.ods_code,
         referral_id=args.referral_id,
         participant_id=args.participant_id,
@@ -202,10 +197,7 @@
     files: CGPFiles = client.get_files()
 
     files.print_table(
-<<<<<<< HEAD
-=======
         sort_by="last_updated",
->>>>>>> 19de4eed
         summary=not args.all,
         include_drs_access_urls=args.include_drs_access_urls,
         pivot=args.pivot,
