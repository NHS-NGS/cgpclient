--- conflicted
+++ resolved
@@ -27,17 +27,7 @@
     DrsUploadMethodType,
     DrsUploadRequest,
     DrsUploadResponse,
-<<<<<<< HEAD
-    create_upload_request,
-    request_upload,
-    upload_file_to_s3,
     upload_file_with_drs,
-=======
-    get_upload_request,
-    request_upload,
-    upload_file,
-    upload_file_to_s3,
->>>>>>> 885c630e
 )
 from cgpclient.fhir import (  # type: ignore
     CGPDocumentReference,
@@ -265,11 +255,7 @@
     filename: Path = Path(tmp_path / file_name)
     with open(filename, "w", encoding="utf-8") as file:
         file.write("foo")
-<<<<<<< HEAD
     upload_request: DrsUploadRequest = create_upload_request(
-=======
-    upload_request: DrsUploadRequest = get_upload_request(
->>>>>>> 885c630e
         filename=filename,
         mime_type="application/fastq",
         upload_method_type=DrsUploadMethodType.S3,
@@ -368,11 +354,7 @@
     with open(filename, "w", encoding="utf-8") as file:
         file.write(file_data)
 
-<<<<<<< HEAD
     upload_request: DrsUploadRequest = create_upload_request(
-=======
-    upload_request: DrsUploadRequest = get_upload_request(
->>>>>>> 885c630e
         filename=filename,
         mime_type=mime_type,
         upload_method_type=DrsUploadMethodType.S3,
@@ -384,11 +366,7 @@
     mock_s3_upload.return_value = "foo"
     mock_put_object.return_value = None
 
-<<<<<<< HEAD
     drs_object: DrsObject = upload_file_with_drs(
-=======
-    drs_object: DrsObject = upload_file(
->>>>>>> 885c630e
         filename=filename,
         mime_type=mime_type,
         api_base_url="foo.com/api",
